
""" 
Set up the plot figures, axes, and items to be done for each frame.

This module is imported by the plotting routines and then the
function setplot is called to set the plot parameters.
    
"""
import os

import numpy as np
import matplotlib

import matplotlib.pyplot as plt

from geoclaw import topotools
from clawpack.visclaw import colormaps, geoplot, gaugetools
import clawpack.clawutil.clawdata as clawdata

import geoclaw.surge as surge

try:
    from setplotfg import setplotfg
except:
    setplotfg = None

def setplot(plotdata):
    r"""Setplot function for surge plotting"""
    

    plotdata.clearfigures()  # clear any old figures,axes,items data

    fig_num_counter = surge.plot.figure_counter()

    # Load data from output
    amrdata = clawdata.AmrclawInputData(2)
    amrdata.read(os.path.join(plotdata.outdir,'amrclaw.data'))
    physics = clawdata.GeoclawInputData(2)
    physics.read(os.path.join(plotdata.outdir,'physics.data'))
    surge_data = surge.data.SurgeData()
    surge_data.read(os.path.join(plotdata.outdir,'surge.data'))

    # Load storm track
    track = surge.plot.track_data(os.path.join(plotdata.outdir,'fort.track'))
    surge_afteraxes = lambda cd: surge.plot.surge_afteraxes(cd,track)

    # Limits for plots
<<<<<<< HEAD
    full_xlimits = [-92.0,-45.0]
    full_ylimits = [13.0,41.0]
    newyork_xlimits = [-74.5,-71.0]
    newyork_ylimits = [40.0,41.0]
=======
    full_xlimits = [-85.0,-45.0]
    full_ylimits = [13.0,45.0]
>>>>>>> 05131a72

    # Color limits
    surface_range = 4.0
    speed_range = 6.0

    xlimits = full_xlimits
    ylimits = full_ylimits
    eta = physics.eta_init
    if not isinstance(eta,list):
        eta = [eta]
    surface_limits = [eta[0]-surface_range,eta[0]+surface_range]
    speed_limits = [0.0,speed_range]
    
    wind_limits = [0,55]
    pressure_limits = [966,1013]
    vorticity_limits = [-1.e-2,1.e-2]

    def pcolor_afteraxes(current_data):
        surge_afteraxes(current_data)
        surge.plot.gauge_locations(current_data)
    
    def contour_afteraxes(current_data):
        surge_afteraxes(current_data)

    
    # ==========================================================================
    # ==========================================================================
    #   Plot specifications
    # ==========================================================================
    # ==========================================================================

    # ========================================================================
    #  Surface Elevations - Entire Atlantic
    # ========================================================================
    plotfigure = plotdata.new_plotfigure(name='Surface - Atlantic',  
                                         figno=fig_num_counter.get_counter())
    plotfigure.show = True

    # Set up for axes in this figure:
    plotaxes = plotfigure.new_plotaxes()
    plotaxes.title = 'Surface'
    plotaxes.scaled = True
    plotaxes.xlimits = xlimits
    plotaxes.ylimits = ylimits
    plotaxes.afteraxes = pcolor_afteraxes
    
    surge.plot.add_surface_elevation(plotaxes,bounds=surface_limits)
    surge.plot.add_land(plotaxes)


    # ========================================================================
    #  Water Speed - Entire Atlantic
    # ========================================================================
    plotfigure = plotdata.new_plotfigure(name='Currents - Atlantic',  
                                         figno=fig_num_counter.get_counter())
    plotfigure.show = True

    # Set up for axes in this figure:
    plotaxes = plotfigure.new_plotaxes()
    plotaxes.title = 'Currents'
    plotaxes.scaled = True
    plotaxes.xlimits = xlimits
    plotaxes.ylimits = ylimits
    plotaxes.afteraxes = pcolor_afteraxes

    # Speed
    surge.plot.add_speed(plotaxes,bounds=speed_limits)

    # Land
    surge.plot.add_land(plotaxes)

    # ========================================================================
    #  Surface Elevations - New York Area
    # ========================================================================
    plotfigure = plotdata.new_plotfigure(name='Surface - New York',  
                                         figno=fig_num_counter.get_counter())
    plotfigure.show = True

    # Set up for axes in this figure:
    plotaxes = plotfigure.new_plotaxes()
    plotaxes.title = 'Surface'
    plotaxes.scaled = True
    plotaxes.xlimits = newyork_xlimits
    plotaxes.ylimits = newyork_ylimits
    def after_with_gauges(cd):
        surge_afteraxes(cd)
        surge.plot.gauge_locations(cd)
    plotaxes.afteraxes = after_with_gauges
    
    surge.plot.add_surface_elevation(plotaxes,bounds=surface_limits)
    surge.plot.add_land(plotaxes)


    # ========================================================================
    # Hurricane forcing - Entire Atlantic
    # ========================================================================
    # Pressure field
    plotfigure = plotdata.new_plotfigure(name='Pressure',  
                                         figno=fig_num_counter.get_counter())
    plotfigure.show = surge_data.pressure_forcing
    
    plotaxes = plotfigure.new_plotaxes()
    plotaxes.xlimits = full_xlimits
    plotaxes.ylimits = full_ylimits
    plotaxes.title = "Pressure Field"
    plotaxes.afteraxes = surge_afteraxes
    plotaxes.scaled = True
    
    surge.plot.add_pressure(plotaxes,bounds=pressure_limits)
    # surge.plot.add_pressure(plotaxes)
    surge.plot.add_land(plotaxes)
    
    # Wind field
    plotfigure = plotdata.new_plotfigure(name='Wind Speed',  
                                         figno=fig_num_counter.get_counter())
    plotfigure.show = surge_data.wind_forcing
    
    plotaxes = plotfigure.new_plotaxes()
    plotaxes.xlimits = full_xlimits
    plotaxes.ylimits = full_ylimits
    plotaxes.title = "Wind Field"
    plotaxes.afteraxes = surge_afteraxes
    plotaxes.scaled = True
    
    surge.plot.add_wind(plotaxes,bounds=wind_limits,plot_type='imshow')
    # surge.plot.add_wind(plotaxes,bounds=wind_limits,plot_type='contour')
    # surge.plot.add_wind(plotaxes,bounds=wind_limits,plot_type='quiver')
    surge.plot.add_land(plotaxes)
    
    # Wind field components
    plotfigure = plotdata.new_plotfigure(name='Wind Components',  
                                         figno=fig_num_counter.get_counter())
    plotfigure.show = surge_data.wind_forcing and False
    
    plotaxes = plotfigure.new_plotaxes()
    plotaxes.axescmd = "subplot(121)"
    plotaxes.xlimits = full_xlimits
    plotaxes.ylimits = full_ylimits
    plotaxes.title = "X-Component of Wind Field"
    plotaxes.afteraxes = surge_afteraxes
    plotaxes.scaled = True

    plotitem = plotaxes.new_plotitem(plot_type='2d_imshow')
    plotitem.plot_var = surge.plot.wind_x
    plotitem.imshow_cmap = colormaps.make_colormap({1.0:'r',0.5:'w',0.0:'b'})
    plotitem.imshow_cmin = -wind_limits[1]
    plotitem.imshow_cmax = wind_limits[1]
    plotitem.add_colorbar = True
    plotitem.amr_celledges_show = [0,0,0]
    plotitem.amr_patchedges_show = [1,1,1]
    
    plotaxes = plotfigure.new_plotaxes()
    plotaxes.axescmd = "subplot(122)"
    plotaxes.xlimits = full_xlimits
    plotaxes.ylimits = full_ylimits
    plotaxes.title = "Y-Component of Wind Field"
    plotaxes.afteraxes = surge_afteraxes
    plotaxes.scaled = True

    plotitem = plotaxes.new_plotitem(plot_type='2d_imshow')
    plotitem.plot_var = surge.plot.wind_y
    plotitem.imshow_cmap = colormaps.make_colormap({1.0:'r',0.5:'w',0.0:'b'})
    plotitem.imshow_cmin = -wind_limits[1]
    plotitem.imshow_cmax = wind_limits[1]
    plotitem.add_colorbar = True
    plotitem.amr_celledges_show = [0,0,0]
    plotitem.amr_patchedges_show = [1,1,1]

    # ========================================================================
    #  Figures for gauges
    # ========================================================================
    plotfigure = plotdata.new_plotfigure(name='Surface & topo',   
                                         figno=fig_num_counter.get_counter(),
                                         type='each_gauge')
    plotfigure.show = True
    plotfigure.clf_each_gauge = True

    # Set up for axes in this figure:
    plotaxes = plotfigure.new_plotaxes()
    try:
        plotaxes.xlimits = [amrdata.t0,amrdata.tfinal]
    except:
        pass
    plotaxes.ylimits = surface_limits
    plotaxes.title = 'Surface'
    plotaxes.afteraxes = surge.plot.gauge_afteraxes

    # Plot surface as blue curve:
    plotitem = plotaxes.new_plotitem(plot_type='1d_plot')
    plotitem.plot_var = 3
    plotitem.plotstyle = 'r-'


    #-----------------------------------------
    
    # Parameters used only when creating html and/or latex hardcopy
    # e.g., via pyclaw.plotters.frametools.printframes:

    plotdata.printfigs = True                # print figures
    plotdata.print_format = 'png'            # file format
    plotdata.print_framenos = 'all'          # list of frames to print
    plotdata.print_gaugenos = 'all'          # list of gauges to print
    plotdata.print_fignos = 'all'            # list of figures to print
    plotdata.html = True                     # create html files of plots?
    plotdata.html_homelink = '../README.html'   # pointer for top of index
    plotdata.latex = True                    # create latex file of plots?
    plotdata.latex_figsperline = 2           # layout of plots
    plotdata.latex_framesperline = 1         # layout of plots
    plotdata.latex_makepdf = False           # also run pdflatex?

    return plotdata
<|MERGE_RESOLUTION|>--- conflicted
+++ resolved
@@ -45,15 +45,10 @@
     surge_afteraxes = lambda cd: surge.plot.surge_afteraxes(cd,track)
 
     # Limits for plots
-<<<<<<< HEAD
-    full_xlimits = [-92.0,-45.0]
-    full_ylimits = [13.0,41.0]
-    newyork_xlimits = [-74.5,-71.0]
-    newyork_ylimits = [40.0,41.0]
-=======
     full_xlimits = [-85.0,-45.0]
     full_ylimits = [13.0,45.0]
->>>>>>> 05131a72
+    newyork_xlimits = [-74.5,-71.0]
+    newyork_ylimits = [40.0,41.5]
 
     # Color limits
     surface_range = 4.0
