c======================================================================
      subroutine rpn2(ixy,maxm,meqn,maux,mwaves,mbc,mx,ql,qr,auxl,auxr,
     &                  fwave,s,amdq,apdq)
c======================================================================
c
c Solves normal Riemann problems for the 2D SHALLOW WATER equations
c     with topography:
c     #        h_t + (hu)_x + (hv)_y = 0                           #
c     #        (hu)_t + (hu^2 + 0.5gh^2)_x + (huv)_y = -ghb_x      #
c     #        (hv)_t + (huv)_x + (hv^2 + 0.5gh^2)_y = -ghb_y      #

c On input, ql contains the state vector at the left edge of each cell
c     qr contains the state vector at the right edge of each cell
c
c This data is along a slice in the x-direction if ixy=1
c     or the y-direction if ixy=2.

c  Note that the i'th Riemann problem has left state qr(i-1,:)
c     and right state ql(i,:)
c  From the basic clawpack routines, this routine is called with
c     ql = qr
c
c
!!!!!!!!!!!!!!!!!!!!!!!!!!!!!!!!!!!!!!!!!!!!!!!!!!!!!!!!!!!!!!!!!!!!!!!!!!!!!
!                                                                           !
!      # This Riemann solver is for the shallow water equations.            !
!                                                                           !
!       It allows the user to easily select a Riemann solver in             !
!       riemannsolvers_geo.f. this routine initializes all the variables    !
!       for the shallow water equations, accounting for wet dry boundary    !
!       dry cells, wave speeds etc.                                         !
!                                                                           !
!           David George, Vancouver WA, Feb. 2009                           !
!!!!!!!!!!!!!!!!!!!!!!!!!!!!!!!!!!!!!!!!!!!!!!!!!!!!!!!!!!!!!!!!!!!!!!!!!!!!!

      use geoclaw_module, only: g => grav, dry_tolerance
      use geoclaw_module, only: earth_radius, deg2rad
      use amr_module, only: mcapa

      implicit none

      !input
      integer maxm,meqn,maux,mwaves,mbc,mx,ixy

      double precision  fwave(meqn, mwaves, 1-mbc:maxm+mbc)
      double precision  s(mwaves, 1-mbc:maxm+mbc)
      double precision  ql(meqn, 1-mbc:maxm+mbc)
      double precision  qr(meqn, 1-mbc:maxm+mbc)
      double precision  apdq(meqn,1-mbc:maxm+mbc)
      double precision  amdq(meqn,1-mbc:maxm+mbc)
      double precision  auxl(maux,1-mbc:maxm+mbc)
      double precision  auxr(maux,1-mbc:maxm+mbc)

      !local only
      integer m,i,mw,maxiter,mu,nv
      real(kind=8) :: drytol
      double precision wall(3)
      double precision fw(3,3)
      double precision sw(3)

      double precision hR,hL,huR,huL,uR,uL,hvR,hvL,vR,vL,phiR,phiL
      double precision bR,bL,sL,sR,sRoe1,sRoe2,sE1,sE2,uhat,chat
      double precision s1m,s2m
      double precision hstar,hstartest,hstarHLL,sLtest,sRtest
      double precision tw,dxdc
      double precision pi

      logical rare1,rare2

      drytol=dry_tolerance

      !loop through Riemann problems at each grid cell
      do i=2-mbc,mx+mbc

!-----------------------Initializing-----------------------------------
         !inform of a bad riemann problem from the start
         if((qr(1,i-1).lt.0.d0).or.(ql(1,i) .lt. 0.d0)) then
            write(*,*) 'Negative input: hl,hr,i=',qr(1,i-1),ql(1,i),i
         endif

         !Initialize Riemann problem for grid interface
         do mw=1,mwaves
              s(mw,i)=0.d0
                 fwave(1,mw,i)=0.d0
                 fwave(2,mw,i)=0.d0
                 fwave(3,mw,i)=0.d0
         enddo

c        !set normal direction
         if (ixy.eq.1) then
            mu=2
            nv=3
         else
            mu=3
            nv=2
         endif

         !zero (small) negative values if they exist
         if (qr(1,i-1).lt.0.d0) then
               qr(1,i-1)=0.d0
               qr(2,i-1)=0.d0
               qr(3,i-1)=0.d0
         endif

         if (ql(1,i).lt.0.d0) then
               ql(1,i)=0.d0
               ql(2,i)=0.d0
               ql(3,i)=0.d0
         endif

         !skip problem if in a completely dry area
<<<<<<< HEAD
         if (qr(1,i-1) <= drytol .and. ql(1,i) <= drytol) then
=======
         if (qr(1,i-1)  <= drytol .and.
     &       ql(1,i)  <= drytol) then
>>>>>>> 22df0040
            go to 30
         endif

         !Riemann problem variables
<<<<<<< HEAD
         hL = qr(1,i-1)
         hR = ql(1,i)
         huL = qr(mu,i-1)
         huR = ql(mu,i)
         bL = auxr(1,i-1)
         bR = auxl(1,i)

         hvL=qr(nv,i-1)
         hvR=ql(nv,i)
=======
         hL = qr(1,i-1) 
         hR = ql(1,i) 
         huL = qr(mu,i-1) 
         huR = ql(mu,i) 
         bL = auxr(1,i-1)
         bR = auxl(1,i)

         hvL=qr(nv,i-1) 
         hvR=ql(nv,i) 
>>>>>>> 22df0040

         !check for wet/dry boundary
         if (hR.gt.drytol) then
            uR=huR/hR
            vR=hvR/hR
            phiR = 0.5d0*g*hR**2 + huR**2/hR
         else
            hR = 0.d0
            huR = 0.d0
            hvR = 0.d0
            uR = 0.d0
            vR = 0.d0
            phiR = 0.d0
         endif

         if (hL.gt.drytol) then
            uL=huL/hL
            vL=hvL/hL
            phiL = 0.5d0*g*hL**2 + huL**2/hL
         else
            hL=0.d0
            huL=0.d0
            hvL=0.d0
            uL=0.d0
            vL=0.d0
            phiL = 0.d0
         endif

         wall(1) = 1.d0
         wall(2) = 1.d0
         wall(3) = 1.d0
         if (hR.le.drytol) then
            call riemanntype(hL,hL,uL,-uL,hstar,s1m,s2m,
     &                                  rare1,rare2,1,drytol,g)
            hstartest=max(hL,hstar)
            if (hstartest+bL.lt.bR) then !right state should become ghost values that mirror left for wall problem
c                bR=hstartest+bL
               wall(2)=0.d0
               wall(3)=0.d0
               hR=hL
               huR=-huL
               bR=bL
               phiR=phiL
               uR=-uL
               vR=vL
            elseif (hL+bL.lt.bR) then
               bR=hL+bL
            endif
         elseif (hL.le.drytol) then ! right surface is lower than left topo
            call riemanntype(hR,hR,-uR,uR,hstar,s1m,s2m,
     &                                  rare1,rare2,1,drytol,g)
            hstartest=max(hR,hstar)
            if (hstartest+bR.lt.bL) then  !left state should become ghost values that mirror right
c               bL=hstartest+bR
               wall(1)=0.d0
               wall(2)=0.d0
               hL=hR
               huL=-huR
               bL=bR
               phiL=phiR
               uL=-uR
               vL=vR
            elseif (hR+bR.lt.bL) then
               bL=hR+bR
            endif
         endif

         !determine wave speeds
         sL=uL-sqrt(g*hL) ! 1 wave speed of left state
         sR=uR+sqrt(g*hR) ! 2 wave speed of right state

         uhat=(sqrt(g*hL)*uL + sqrt(g*hR)*uR)/(sqrt(g*hR)+sqrt(g*hL)) ! Roe average
         chat=sqrt(g*0.5d0*(hR+hL)) ! Roe average
         sRoe1=uhat-chat ! Roe wave speed 1 wave
         sRoe2=uhat+chat ! Roe wave speed 2 wave

         sE1 = min(sL,sRoe1) ! Eindfeldt speed 1 wave
         sE2 = max(sR,sRoe2) ! Eindfeldt speed 2 wave

         !--------------------end initializing...finally----------
         !solve Riemann problem.

         maxiter = 1

         call riemann_aug_JCP(maxiter,3,3,hL,hR,huL,
     &        huR,hvL,hvR,bL,bR,uL,uR,vL,vR,phiL,phiR,sE1,sE2,
     &                                    drytol,g,sw,fw)

c         call riemann_ssqfwave(maxiter,meqn,mwaves,hL,hR,huL,huR,
c     &     hvL,hvR,bL,bR,uL,uR,vL,vR,phiL,phiR,sE1,sE2,drytol,g,sw,fw)

c          call riemann_fwave(meqn,mwaves,hL,hR,huL,huR,hvL,hvR,
c     &      bL,bR,uL,uR,vL,vR,phiL,phiR,sE1,sE2,drytol,g,sw,fw)

c        !eliminate ghost fluxes for wall
         do mw=1,3
            sw(mw)=sw(mw)*wall(mw)
<<<<<<< HEAD
               fw(1,mw)=fw(1,mw)*wall(mw)
               fw(2,mw)=fw(2,mw)*wall(mw)
=======
               fw(1,mw)=fw(1,mw)*wall(mw) 
               fw(2,mw)=fw(2,mw)*wall(mw) 
>>>>>>> 22df0040
               fw(3,mw)=fw(3,mw)*wall(mw)
         enddo

         do mw=1,mwaves
            s(mw,i)=sw(mw)
            fwave(1,mw,i)=fw(1,mw)
            fwave(mu,mw,i)=fw(2,mw)
            fwave(nv,mw,i)=fw(3,mw)
!            write(51,515) sw(mw),fw(1,mw),fw(2,mw),fw(3,mw)
!515         format("++sw",4e25.16)
         enddo

 30      continue
      enddo


c==========Capacity for mapping from latitude longitude to physical space====

        pi = 4.d0*datan(1.d0)
        if (mcapa.gt.0) then
         do i=2-mbc,mx+mbc
          if (ixy.eq.1) then
!             dxdc=(earth_radius*deg2rad)
             dxdc=(earth_radius*pi/180.d0) 
          else
!             dxdc=earth_radius*cos(auxl(3,i))*deg2rad
             dxdc=earth_radius*pi*cos(auxl(3,i))/180.d0 
          endif

          do mw=1,mwaves
c             if (s(mw,i) .gt. 316.d0) then
c               # shouldn't happen unless h > 10 km!
c                write(6,*) 'speed > 316: i,mw,s(mw,i): ',i,mw,s(mw,i)
c                endif
	           s(mw,i)=dxdc*s(mw,i)
               fwave(1,mw,i)=dxdc*fwave(1,mw,i)
               fwave(2,mw,i)=dxdc*fwave(2,mw,i)
               fwave(3,mw,i)=dxdc*fwave(3,mw,i)
          enddo
         enddo
        endif

c===============================================================================


c============= compute fluctuations=============================================
         amdq(1:3,:) = 0.d0
         apdq(1:3,:) = 0.d0
         do i=2-mbc,mx+mbc
            do  mw=1,mwaves
               if (s(mw,i) < 0.d0) then
                     amdq(1:3,i) = amdq(1:3,i) + fwave(1:3,mw,i)
               else if (s(mw,i) > 0.d0) then
                  apdq(1:3,i)  = apdq(1:3,i) + fwave(1:3,mw,i)
               else
                 amdq(1:3,i) = amdq(1:3,i) + 0.5d0 * fwave(1:3,mw,i)
                 apdq(1:3,i) = apdq(1:3,i) + 0.5d0 * fwave(1:3,mw,i)
               endif
            enddo
         enddo

<<<<<<< HEAD
=======
!--       do i=2-mbc,mx+mbc
!--            do m=1,meqn
!--                write(51,151) m,i,amdq(m,i),apdq(m,i)
!--                write(51,152) fwave(m,1,i),fwave(m,2,i),fwave(m,3,i)
!--151             format("++3 ampdq ",2i4,2e25.15)
!--152             format("++3 fwave ",8x,3e25.15)
!--            enddo
!--        enddo


>>>>>>> 22df0040
      return
      end subroutine

<|MERGE_RESOLUTION|>--- conflicted
+++ resolved
@@ -33,7 +33,7 @@
 !           David George, Vancouver WA, Feb. 2009                           !
 !!!!!!!!!!!!!!!!!!!!!!!!!!!!!!!!!!!!!!!!!!!!!!!!!!!!!!!!!!!!!!!!!!!!!!!!!!!!!
 
-      use geoclaw_module, only: g => grav, dry_tolerance
+      use geoclaw_module, only: g => grav, drytol => dry_tolerance
       use geoclaw_module, only: earth_radius, deg2rad
       use amr_module, only: mcapa
 
@@ -109,27 +109,11 @@
          endif
 
          !skip problem if in a completely dry area
-<<<<<<< HEAD
          if (qr(1,i-1) <= drytol .and. ql(1,i) <= drytol) then
-=======
-         if (qr(1,i-1)  <= drytol .and.
-     &       ql(1,i)  <= drytol) then
->>>>>>> 22df0040
             go to 30
          endif
 
          !Riemann problem variables
-<<<<<<< HEAD
-         hL = qr(1,i-1)
-         hR = ql(1,i)
-         huL = qr(mu,i-1)
-         huR = ql(mu,i)
-         bL = auxr(1,i-1)
-         bR = auxl(1,i)
-
-         hvL=qr(nv,i-1)
-         hvR=ql(nv,i)
-=======
          hL = qr(1,i-1) 
          hR = ql(1,i) 
          huL = qr(mu,i-1) 
@@ -138,8 +122,7 @@
          bR = auxl(1,i)
 
          hvL=qr(nv,i-1) 
-         hvR=ql(nv,i) 
->>>>>>> 22df0040
+         hvR=ql(nv,i)
 
          !check for wet/dry boundary
          if (hR.gt.drytol) then
@@ -237,13 +220,9 @@
 c        !eliminate ghost fluxes for wall
          do mw=1,3
             sw(mw)=sw(mw)*wall(mw)
-<<<<<<< HEAD
-               fw(1,mw)=fw(1,mw)*wall(mw)
+
+               fw(1,mw)=fw(1,mw)*wall(mw) 
                fw(2,mw)=fw(2,mw)*wall(mw)
-=======
-               fw(1,mw)=fw(1,mw)*wall(mw) 
-               fw(2,mw)=fw(2,mw)*wall(mw) 
->>>>>>> 22df0040
                fw(3,mw)=fw(3,mw)*wall(mw)
          enddo
 
@@ -304,9 +283,6 @@
                endif
             enddo
          enddo
-
-<<<<<<< HEAD
-=======
 !--       do i=2-mbc,mx+mbc
 !--            do m=1,meqn
 !--                write(51,151) m,i,amdq(m,i),apdq(m,i)
@@ -316,8 +292,6 @@
 !--            enddo
 !--        enddo
 
-
->>>>>>> 22df0040
       return
       end subroutine
 
