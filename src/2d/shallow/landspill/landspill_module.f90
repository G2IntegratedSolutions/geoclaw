--- conflicted
+++ resolved
@@ -107,16 +107,10 @@
 
         ! Disable Manning's friction in GeoClaw
         ! TODO: this is just a temporary workaround. Need to integrate to GeoClaw.
-<<<<<<< HEAD
-        if (darcy_weisbach%get_type() > 0) then
-            geo_friction = .false.
-        endif
-=======
         if (darcy_weisbach%get_type() .gt. 0) geo_friction = .false.
 
         ! hydro feature collection
         call hydro_features%init(hydro_feature_file)
->>>>>>> 6468cee8
 
         ! set module_setup
         module_setup = .true.
